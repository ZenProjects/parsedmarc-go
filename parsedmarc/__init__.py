--- conflicted
+++ resolved
@@ -1475,7 +1475,6 @@
                 logger.warning(error.__str__())
     except mailbox.NoSuchMailboxError:
         raise InvalidDMARCReport("Mailbox {0} does not exist".format(input_))
-<<<<<<< HEAD
     return OrderedDict(
         [
             ("aggregate_reports", aggregate_reports),
@@ -1483,30 +1482,6 @@
             ("smtp_tls_reports", smtp_tls_reports),
         ]
     )
-
-
-def get_dmarc_reports_from_mailbox(
-    connection: MailboxConnection,
-    reports_folder="INBOX",
-    archive_folder="Archive",
-    delete=False,
-    test=False,
-    ip_db_path=None,
-    always_use_local_files=False,
-    reverse_dns_map_path=None,
-    reverse_dns_map_url=None,
-    offline=False,
-    nameservers=None,
-    dns_timeout=6.0,
-    strip_attachment_payloads=False,
-    results=None,
-    batch_size=10,
-    create_folders=True,
-):
-=======
-    return OrderedDict([("aggregate_reports", aggregate_reports),
-                        ("forensic_reports", forensic_reports),
-                        ("smtp_tls_reports", smtp_tls_reports)])
 
 
 def get_dmarc_reports_from_mailbox(connection: MailboxConnection,
@@ -1526,7 +1501,6 @@
                                    batch_size=10,
                                    since=None,
                                    create_folders=True):
->>>>>>> 8e9112ba
     """
     Fetches and parses DMARC reports from a mailbox
 
@@ -1638,14 +1612,6 @@
 
     for i in range(message_limit):
         msg_uid = messages[i]
-<<<<<<< HEAD
-        logger.debug(
-            "Processing message {0} of {1}: UID {2}".format(
-                i + 1, message_limit, msg_uid
-            )
-        )
-        msg_content = connection.fetch_message(msg_uid)
-=======
         logger.debug("Processing message {0} of {1}: UID {2}".format(
             i+1, message_limit, msg_uid
         ))
@@ -1658,7 +1624,6 @@
                                                        mark_read=True)
         else:
             msg_content = connection.fetch_message(msg_uid)
->>>>>>> 8e9112ba
         try:
             sa = strip_attachment_payloads
             parsed_email = parse_report_email(
@@ -1812,10 +1777,7 @@
             reverse_dns_map_path=reverse_dns_map_path,
             reverse_dns_map_url=reverse_dns_map_url,
             offline=offline,
-<<<<<<< HEAD
-=======
             since=current_time,
->>>>>>> 8e9112ba
         )
 
     return results
