--- conflicted
+++ resolved
@@ -146,14 +146,6 @@
     def fetch_messages(self, folder_name: str, **kwargs) -> List[str]:
         """Returns a list of message UIDs in the specified folder"""
         folder_id = self._find_folder_id_from_folder_path(folder_name)
-<<<<<<< HEAD
-        url = f"/users/{self.mailbox_name}/mailFolders/" f"{folder_id}/messages"
-        batch_size = kwargs.get("batch_size")
-        if not batch_size:
-            batch_size = 0
-        emails = self._get_all_messages(url, batch_size)
-        return [email["id"] for email in emails]
-=======
         url = f'/users/{self.mailbox_name}/mailFolders/' \
               f'{folder_id}/messages'
         since = kwargs.get('since')
@@ -164,19 +156,14 @@
             batch_size = 0
         emails = self._get_all_messages(url, batch_size, since)
         return [email['id'] for email in emails]
->>>>>>> 8e9112ba
 
     def _get_all_messages(self, url, batch_size, since):
         messages: list
-<<<<<<< HEAD
-        params = {"$select": "id"}
-=======
         params = {
             '$select': 'id'
         }
         if since:
             params['$filter'] = f'receivedDateTime ge {since}'
->>>>>>> 8e9112ba
         if batch_size and batch_size > 0:
             params["$top"] = batch_size
         else:
@@ -186,18 +173,11 @@
             raise RuntimeError(f"Failed to fetch messages {result.text}")
         messages = result.json()["value"]
         # Loop if next page is present and not obtained message limit.
-<<<<<<< HEAD
-        while "@odata.nextLink" in result.json() and (
-            batch_size == 0 or batch_size - len(messages) > 0
-        ):
-            result = self._client.get(result.json()["@odata.nextLink"])
-=======
         while '@odata.nextLink' in result.json() and (
                 since is not None or (
                 batch_size == 0 or
                 batch_size - len(messages) > 0)):
             result = self._client.get(result.json()['@odata.nextLink'])
->>>>>>> 8e9112ba
             if result.status_code != 200:
                 raise RuntimeError(f"Failed to fetch messages {result.text}")
             messages.extend(result.json()["value"])
@@ -212,16 +192,6 @@
                 f"Failed to mark message read" f"{resp.status_code}: {resp.json()}"
             )
 
-<<<<<<< HEAD
-    def fetch_message(self, message_id: str):
-        url = f"/users/{self.mailbox_name}/messages/{message_id}/$value"
-        result = self._client.get(url)
-        if result.status_code != 200:
-            raise RuntimeWarning(
-                f"Failed to fetch message" f"{result.status_code}: {result.json()}"
-            )
-        self.mark_message_read(message_id)
-=======
     def fetch_message(self, message_id: str, **kwargs):
         url = f'/users/{self.mailbox_name}/messages/{message_id}/$value'
         result = self._client.get(url)
@@ -231,7 +201,6 @@
         mark_read = kwargs.get('mark_read')
         if mark_read:
             self.mark_message_read(message_id)
->>>>>>> 8e9112ba
         return result.text
 
     def delete_message(self, message_id: str):
